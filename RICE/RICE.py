--- conflicted
+++ resolved
@@ -332,20 +332,12 @@
         prediction_matrix = np.array([rule.get_param('pred') *
                                       rule.get_activation(X)
                                       for rule in ruleset])
-<<<<<<< HEAD
-
-=======
-        
->>>>>>> 9c5ebc1b
+        
         cluster_algo = KMeans(n_clusters=k, n_jobs=n_jobs)
         cluster_algo.fit(prediction_matrix)
         return cluster_algo.labels_
     else:
         return range(len(ruleset))
-<<<<<<< HEAD
-    
-=======
->>>>>>> 9c5ebc1b
     
 def select_candidates(ruleset, k):
     """
