--- conflicted
+++ resolved
@@ -1,46 +1,19 @@
+import numpy as np
 import copy
 import math
-
-import numpy as np
-import pandas as pd
-import matplotlib as mpl
-import matplotlib.pyplot as plt
-
 from operator import itemgetter
 from sklearn.tree import _tree
+import matplotlib
+import matplotlib.pyplot as plt
 from matplotlib import patches
-from typing import List, Union, Tuple
 
 import RICE
 
 
 def inter(rs):
-    # TODO : as Vincent what it does
     return sum(map(lambda r: r.length, rs))
 
 
-<<<<<<< HEAD
-def extract_rules_from_tree(
-    tree,
-    x_names: List[str],
-    xmin: Union[List[int], List[float], pd.Series],
-    xmax: Union[List[int], List[float], pd.Series],
-    all_rules_list: List[RICE.Rule] = None,
-    print_visitor: bool = False,
-) -> Union[None, List[RICE.Rule], str, Tuple[List[RICE.Rule], str]]:
-    """ To extract rules from a sklearn decision tree
-
-    x_names are the list of X names.
-    In the tree ('dt' later in the code), the list of relevant Xs are represented
-    by their position in the list of Xs that was fed to the tree at learning.
-    So to access the name of the feature relevant for a given node in the tree,
-    one has first to do dt.feature[node] to access the feature index in x_names,
-    then do x_names[dt.feature[node]]
-    
-    xmin and xmax are Series.
-    Index is a X name, values are the min and the man value of the X for a given Y.
-    The Y was specified before calling this function so it does not appear here.
-=======
 def extract_rules_from_tree(tree, features, xmin, xmax, get_leaf=False):
     dt = tree.tree_
     
@@ -116,293 +89,34 @@
             rule_list.append(RICE.Rule(copy.deepcopy(cond)))
 
         return rule_list
->>>>>>> 9db7618a
-    
-    If all_rules_list is not None, it will be appended with the extracted rules,
-    and nothing is returned. Else, returns the extracted rules
-    
-    Later in the code:
-    bmin is, for a given condition, the minimum value that X must have to be selected
-    By analogy, bmax is the max value.
-    
-    Hence bmax must always be >= to bmin, and bmin and bmax must be inside the interval
-    [xmin, xmax].
-    
-    When selecting Ys based on conditions, the criterion will be X > bmin and X <= bmax.
-    bmin is excluded and bmax included. So when creating bmin, if it is equal to bmin,
-    change it to be a bit less than xmin so that xmin will pass the criterion.
-    
-    In the tree, to each node corresponds a maximum value for the associated X (feature).
-    This is accessed by dt.threshold[node] and will be the bmax of one condition of a
-    rule.
-    
-    It will later be the bmin of one condition of the "opposite" rule. Indeed if there
-    is a condition saying something like 'If X < 3 then do that', there is also a
-    condition saying 'if X >= 3 then do this'.
-    
-    At the end there will be 2 rules per node. So not only the leaves give a rule, but
-    each branching in the tree.
-    Rules do not contain any value for Ys. Just conditions on Xs. RICE will set the
-    values in calc_stat.
-    
-    If print_visitor is specified, will return a string describing what happened step
-    by step
-
-    Parameters
-    ----------
-    tree : Union[sklearn.tree.DecisionTreeRegressor, sklearn.tree.DecisionTreeClassifier]
-    x_names: List[str],
-        the list of X names
-    xmin: Union[List[int], List[float], pd.Series]
-        min values of each xs, one entry per x
-    xmax: Union[List[int], List[float], pd.Series]
-        max values of each xs, one entry per x
-    all_rules_list: List[RICE.Rule] (Default None)
-        current rules list to append to
-    print_visitor: bool (Default False)
-        If True, returns a string detailing the tree reading process
-
-    Returns
-    -------
-    rule_list: List[RICE.Rule]
-        The extracted rules, if all_rules_list was specified.
-    visitor_output: str
-        The detail of the tree reading process if parameter print_visitor is True
-
-    """
-
-    if not isinstance(xmin, pd.Series) and not isinstance(xmin, pd.DataFrame):
-        xmin = pd.Series(data=xmin, index=x_names)
-    if not isinstance(xmax, pd.Series) and not isinstance(xmax, pd.DataFrame):
-        xmax = pd.Series(data=xmax, index=x_names)
-
-    visitor_output = ""
-    dt = tree.tree_
-    visitor_output += "\nEntering tree"
-
-    def visitor(node, depth, cond=None, rl=None):
-        vo = "\n\n\n" + " " * depth + f"Visiting Node {node}"
-
-        if rl is None:
-            rl = []
-
-        xi = dt.feature[node]
-
-        if xi == _tree.TREE_UNDEFINED:
-            vo += "\n" + " " * depth + "End of branch"
-            vo += "\n" + " " * depth + f"rule list:\n{rl}"
-            return rl, vo
-
-        x_name = x_names[xi]
-        node_thresh = dt.threshold[node]
-
-        vo += "\n" + " " * depth + "X: {}".format(x_name)
-        vo += "\n" + " " * depth + "Xmin: {}".format(xmin[x_name])
-        vo += "\n" + " " * depth + "Xmax: {}".format(xmax[x_name])
-        vo += "\n" + " " * depth + "Xi: {}".format(xi)
-        vo += "\n" + " " * depth + "Threshold:{}".format(node_thresh)
-        if [xmin[x_name]] > [node_thresh]:
-            vo += "\n" + " " * depth + "xmin is greater than threshold"
-            vo += "\n" + " " * depth + "rule list:\n{}".format(rl)
-            return rl, vo
-
-        vo += "\n\n" + " " * depth + "Creating <- child rule."
-        # New list of conditions containing only the condition for the current
-        # node.
-        # When selecting Ys based on conditions, the criterion will be
-        # X > bmin and X <= bmax. bmin is excluded and bmax included.
-        # So when creating bmin, if it is equal to xmin, change it to be a bit
-        # less than xmin so that xmin will pass the criterion.
-        bmin = xmin[x_name]
-        if bmin == 0:
-            bmin -= 1e-6
-        else:
-            if bmin > 0:
-                bmin = 0.99 * bmin
-            else:
-                bmin = 1.01 * bmin
-
-        new_cond = RICE.RuleConditions(
-            [x_name],
-            [xi],
-            bmin=[bmin],
-            bmax=[node_thresh],
-            xmin=[xmin[x_name]],
-            xmax=[xmax[x_name]],
-        )
-
-        # If cond is not None, means we are not at the first node,
-        # so need to expand the list of conditions, unless the current X is
-        # already in our list of conditions. In that case, update the
-        # corresponding condition by setting its bmax to be the min of the
-        # current and new thresh.olds
-        if cond is not None:
-            if xi not in cond.features_index:
-                vo += (
-                    "\n\n"
-                    + " " * depth
-                    + f"Adding Xi {xi} (left) to current"
-                    + " conditions"
-                )
-                # Will concatenate current condition list and new conditions by their
-                # attributes (which are lists)
-                conditions_list = list(
-                    map(
-                        lambda c1, c2: c1 + c2,
-                        cond.get_attr(),
-                        new_cond.get_attr(),
-                    )
-                )
-
-                new_cond = RICE.RuleConditions(
-                    features_name=conditions_list[0],
-                    features_index=conditions_list[1],
-                    bmin=conditions_list[2],
-                    bmax=conditions_list[3],
-                    xmin=conditions_list[4],
-                    xmax=conditions_list[5],
-                )
-            else:
-                vo += (
-                    "\n\n" + " " * depth + f"Modifying Xi {xi} (left) in"
-                    " current conditions:"
-                )
-                new_bmax = node_thresh
-                new_cond = copy.deepcopy(cond)
-                place = cond.features_index.index(xi)
-                vo += (
-                    "\n"
-                    + " " * depth
-                    + f"Previous bmax: {new_cond.bmax[place]}"
-                )
-                vo += "\n" + " " * depth + f"New bmax: {new_bmax}"
-                new_cond.bmax[place] = min(new_bmax, new_cond.bmax[place])
-                vo += "\n" + " " * depth + f"kept: {new_cond.bmax[place]}"
-
-        # Create a new Rule with all the condition and append it to the rules
-        # list. So the rule list is actually a history of how one rule evolved.
-        new_rg = RICE.Rule(copy.deepcopy(new_cond))
-        vo += "\n\n" + " " * depth + f"New rule: {new_rg}"
-        rl.append(new_rg)
-
-        # Execute the current function on the left of the current node
-        # (the "True" side)
-        vo += "\n\n" + " " * depth + "Going to <- next node"
-        rl, vo = visitor(dt.children_left[node], depth + 1, new_cond, rl)
-        # At this point, any rule found on the left of the current node will be
-        # in rules list and new_cond will contain the corresponding conditions.
-
-        # Create a new condition corresponding to the opposite of the current
-        # node's threshold, i.e bmin is now the previous bmax
-        # Here we do not have to alter bmin, because we explicitly want
-        # node_thresh to not pass the criterion since it must have passed it
-        # for the opposite condition.
-        vo += "\n\n" + " " * depth + "Creating right child rule."
-        new_cond = RICE.RuleConditions(
-            [x_name],
-            [xi],
-            bmin=[node_thresh],
-            bmax=[xmax[x_name]],
-            xmin=[xmin[x_name]],
-            xmax=[xmax[x_name]],
-        )
-        # Means we are not at first node. Same logic as previously, except this time
-        # if Xi is in the list of features then the new bmin is now the threshold
-        # and bmax is modified to be the X maximum. Then keep the max of current
-        # and new bmin as bmin, same for bmax.
-        # TODO there is something weird here, for Xi will necessarily be in cond, since
-        # it was added at the very beginning of the function.
-        if cond is not None:
-            if xi not in cond.features_index:
-                vo += (
-                    "\n\n" + " " * depth + f"Adding Xi {xi} (right) to current"
-                    " conditions"
-                )
-                conditions_list = list(
-                    map(
-                        lambda c1, c2: c1 + c2,
-                        cond.get_attr(),
-                        new_cond.get_attr(),
-                    )
-                )
-                new_cond = RICE.RuleConditions(
-                    features_name=conditions_list[0],
-                    features_index=conditions_list[1],
-                    bmin=conditions_list[2],
-                    bmax=conditions_list[3],
-                    xmin=conditions_list[4],
-                    xmax=conditions_list[5],
-                )
-            else:
-                vo += (
-                    "\n\n"
-                    + " " * depth
-                    + f"Modifying Xi {xi} (right) in current"
-                    " conditions:"
-                )
-                new_bmin = node_thresh
-                new_bmax = xmax[x_name]
-                new_cond = copy.deepcopy(cond)
-                place = new_cond.features_index.index(xi)
-                new_cond.bmin[place] = max(new_bmin, new_cond.bmin[place])
-                new_cond.bmax[place] = max(new_bmax, new_cond.bmax[place])
-
-        # Create the rule for the right side of the node then apply this
-        # function on the right side of the node
-        new_rg = RICE.Rule(copy.deepcopy(new_cond))
-        rl.append(new_rg)
-
-        vo += "\n\n" + " " * depth + "Going to -> next node"
-        rl, vo = visitor(dt.children_right[node], depth + 1, new_cond, rl)
-        vo += vo
-        vo += "\n" + " " * depth + f"rule list:\n{rl}"
-        return rl, vo
-
-    visitor_output += "\nFirst call to visitor"
-    rule_list, vis_out = visitor(0, 1)
-    visitor_output += vis_out
-    # In the end there are 2 rules per node. So not only the leaves give a rule,
-    # but each branching in the tree.
-    # Rules do not contain any value for Ys. Just conditions on X. RICE will
-    # set the values in calc_stat.
-    if all_rules_list is not None:
-        all_rules_list += rule_list
-        visitor_output += "\nfinal rule list:\n{all_rules_list}"
-        visitor_output += "\nLeaving tree"
-        if print_visitor:
-            return visitor_output
-        else:
-            return
-    else:
-        if print_visitor:
-            return rule_list, visitor_output
-        else:
-            return rule_list
+    
+    rule_list = visitor(0, 1)
+    return rule_list
 
 
 def extract_rules_rulefit(rules, features, bmin_list, bmax_list):
     rule_list = []
-
-    for rule in rules["rule"].values:
-        if "&" in rule:
-            rule_split = rule.split(" & ")
+    
+    for rule in rules['rule'].values:
+        if '&' in rule:
+            rule_split = rule.split(' & ')
         else:
             rule_split = [rule]
-
+        
         features_name = []
         features_index = []
         bmin = []
         bmax = []
         xmax = []
         xmin = []
-
+        
         for sub_rule in rule_split:
-            sub_rule = sub_rule.replace("=", "")
-
-            if ">" in sub_rule:
-                sub_rule = sub_rule.split(" > ")
-                if "feature_" in sub_rule[0]:
-                    feat_id = sub_rule[0].split("_")[-1]
+            sub_rule = sub_rule.replace('=', '')
+            
+            if '>' in sub_rule:
+                sub_rule = sub_rule.split(' > ')
+                if 'feature_' in sub_rule[0]:
+                    feat_id = sub_rule[0].split('_')[-1]
                     feat_id = int(feat_id)
                     features_name += [features[feat_id]]
                 else:
@@ -412,9 +126,9 @@
                 bmin += [float(sub_rule[-1])]
                 bmax += [bmax_list[feat_id]]
             else:
-                sub_rule = sub_rule.split(" < ")
-                if "feature_" in sub_rule[0]:
-                    feat_id = sub_rule[0].split("_")[-1]
+                sub_rule = sub_rule.split(' < ')
+                if 'feature_' in sub_rule[0]:
+                    feat_id = sub_rule[0].split('_')[-1]
                     feat_id = int(feat_id)
                     features_name += [features[feat_id]]
                 else:
@@ -423,21 +137,17 @@
                 features_index += [feat_id]
                 bmax += [float(sub_rule[-1])]
                 bmin += [bmin_list[feat_id]]
-
+            
             xmax += [bmax_list[feat_id]]
             xmin += [bmin_list[feat_id]]
-
-        new_cond = RICE.RuleConditions(
-            features_name=features_name,
-            features_index=features_index,
-            bmin=bmin,
-            bmax=bmax,
-            xmin=xmin,
-            xmax=xmax,
-        )
+        
+        new_cond = RICE.RuleConditions(features_name=features_name,
+                                       features_index=features_index,
+                                       bmin=bmin, bmax=bmax,
+                                       xmin=xmin, xmax=xmax)
         new_rg = RICE.Rule(copy.deepcopy(new_cond))
         rule_list.append(new_rg)
-
+    
     return rule_list
 
 
@@ -452,27 +162,25 @@
         id_rule = 1
     else:
         id_rule = 0
-
+    
     nb_rules = len(rs)
-
+    
     # for i in tqdm.tqdm(range(id_rule, nb_rules), desc='Selection'):
     for i in range(id_rule, nb_rules):
         rs_copy = copy.deepcopy(selected_rs)
         new_rules = rs[i]
-
-        utest = [
-            new_rules.union_test(rule.get_activation(), gamma)
-            for rule in rs_copy
-        ]
-
-        if all(utest) and new_rules.union_test(
-            selected_rs.calc_activation(), gamma
-        ):
+        
+        utest = [new_rules.union_test(rule.get_activation(),
+                                      gamma)
+                 for rule in rs_copy]
+        
+        if all(utest) and new_rules.union_test(selected_rs.calc_activation(),
+                                               gamma):
             new_rs = copy.deepcopy(selected_rs)
             new_rs.append(new_rules)
-
+            
             selected_rs = copy.deepcopy(new_rs)
-
+    
     return selected_rs
 
 
@@ -502,21 +210,19 @@
     norule = None
     if sum(no_rule_act) > 0:
         norule_list = get_norules_list(no_rule_act, X, y)
-
+        
         if len(norule_list) > 0:
             norule = norule_list[0]
             for rg in norule_list[1:]:
                 conditions_list = norule.intersect_conditions(rg)
-                new_conditions = RICE.RuleConditions(
-                    features_name=conditions_list[0],
-                    features_index=conditions_list[1],
-                    bmin=conditions_list[2],
-                    bmax=conditions_list[3],
-                    xmax=conditions_list[5],
-                    xmin=conditions_list[4],
-                )
+                new_conditions = RICE.RuleConditions(features_name=conditions_list[0],
+                                                     features_index=conditions_list[1],
+                                                     bmin=conditions_list[2],
+                                                     bmax=conditions_list[3],
+                                                     xmax=conditions_list[5],
+                                                     xmin=conditions_list[4])
                 norule = RICE.Rule(new_conditions)
-
+    
     return norule
 
 
@@ -524,80 +230,71 @@
     norule_list = []
     for i in range(X.shape[1]):
         try:
-            sub_x = X[:, i].astype("float")
+            sub_x = X[:, i].astype('float')
         except ValueError:
             sub_x = None
-
+        
         if sub_x is not None:
             sub_no_rule_act = no_rule_act[~np.isnan(sub_x)]
             sub_x = sub_x[~np.isnan(sub_x)][sub_no_rule_act]
             sub_x = np.extract(sub_no_rule_act, sub_x)
-
-            norule = RICE.Rule(
-                RICE.RuleConditions(
-                    bmin=[sub_x.min()],
-                    bmax=[sub_x.max()],
-                    features_name=[""],
-                    features_index=[i],
-                    xmax=[sub_x.max()],
-                    xmin=[sub_x.min()],
-                )
-            )
+            
+            norule = RICE.Rule(RICE.RuleConditions(bmin=[sub_x.min()],
+                                                   bmax=[sub_x.max()],
+                                                   features_name=[''],
+                                                   features_index=[i],
+                                                   xmax=[sub_x.max()],
+                                                   xmin=[sub_x.min()]))
             norule_list.append(norule)
-
+    
     return norule_list
 
 
 def get_significant(rules_list, ymean, beta, gamma, sigma2):
     def is_significant(rule, beta, ymean, sigma2):
-        return beta * abs(ymean - rule.pred) >= math.sqrt(
-            max(0, rule.var - sigma2)
-        )
-
-    filtered_rules = filter(
-        lambda rule: is_significant(rule, beta, ymean, sigma2), rules_list
-    )
-
+        return beta * abs(ymean - rule.pred) >= math.sqrt(max(0, rule.var - sigma2))
+    
+    filtered_rules = filter(lambda rule: is_significant(rule, beta, ymean, sigma2),
+                            rules_list)
+    
     significant_rules = list(filtered_rules)
     [rule.set_params(significant=True) for rule in significant_rules]
-
+    
     # print('Nb of significant rules', len(significant_rules))
     significant_rs = RICE.RuleSet(significant_rules)
     # print('Coverage rate of significant rule:', significant_rs.calc_coverage())
-
-    significant_rs.sort_by(crit="cov", maximized=True)
+    
+    significant_rs.sort_by(crit='cov', maximized=True)
     if len(significant_rs) > 0:
         significant_selected_rs = select_rs(rs=significant_rs, gamma=gamma)
     else:
         significant_selected_rs = RICE.RuleSet([])
-
+    
     return significant_selected_rs
 
 
 def add_insignificant_rules(rules_list, rs, epsilon, sigma2, gamma):
     def is_significant(rule, epsilon, sigma2):
         return epsilon >= math.sqrt(max(0, rule.var - sigma2))
-
-    insignificant_rule = filter(
-        lambda rule: is_significant(rule, epsilon, sigma2), rules_list
-    )
+    
+    insignificant_rule = filter(lambda rule: is_significant(rule, epsilon, sigma2),
+                                rules_list)
     insignificant_rule = list(insignificant_rule)
     # print('Nb of insignificant rules', len(insignificant_rule))
     insignificant_rs = RICE.RuleSet(insignificant_rule)
     # print('Coverage rate of significant rule:', insignificant_rs.calc_coverage())
     [rule.set_params(significant=False) for rule in insignificant_rs]
-
+    
     if len(insignificant_rs) > 0:
-        insignificant_rs.sort_by(crit="var", maximized=False)
-        selected_rs = select_rs(
-            rs=insignificant_rs, gamma=gamma, selected_rs=rs
-        )
+        insignificant_rs.sort_by(crit='var', maximized=False)
+        selected_rs = select_rs(rs=insignificant_rs, gamma=gamma,
+                                selected_rs=rs)
     else:
         selected_rs = RICE.RuleSet([])
-
+    
     # print('Number of rules:', len(selected_rs))
     # print('Coverage rate of the selected RuleSet ', selected_rs.calc_coverage())
-
+    
     return selected_rs
 
 
@@ -605,57 +302,49 @@
     new_rs = copy.deepcopy(rs)
     if rs.calc_coverage() < 1.0:
         no_rule = get_norule(copy.deepcopy(rs), X, y)
-
+        
         if no_rule is not None:
-            id_feature = no_rule.conditions.get_param("features_index")
+            id_feature = no_rule.conditions.get_param('features_index')
             if features is not None:
                 rule_features = list(itemgetter(*id_feature)(features))
                 no_rule.conditions.set_params(features_name=rule_features)
             no_rule.calc_stats(y=y, x=X, cov_min=0.0, cov_max=1.1)
             new_rs.append(no_rule)
-
+    
     return new_rs
 
 
-def find_covering(
-    rules_list,
-    X,
-    y,
-    sigma2=None,
-    alpha=1.0 / 2 - 1 / 100,
-    gamma=0.95,
-    features=None,
-):
+def find_covering(rules_list, X, y, sigma2=None,
+                  alpha=1. / 2 - 1 / 100,
+                  gamma=0.95, features=None):
+    
     n_train = len(y)
     cov_min = n_train ** (-alpha)
     # print('Minimal coverage rate:', cov_min)
-
+    
     sub_rules_list = list(filter(lambda rule: rule.cov > cov_min, rules_list))
     # print('Nb of rules with good coverage rate:', len(sub_rules_list))
-
+    
     if sigma2 is None:
         var_list = [rg.var for rg in sub_rules_list]
         sigma2 = min(list(filter(lambda v: v > 0, var_list)))
         # print('Sigma 2 estimation', sigma2)
-
-    beta = pow(n_train, alpha / 2.0 - 1.0 / 4)
+    
+    beta = pow(n_train, alpha / 2. - 1. / 4)
     # print('Beta coefficient:', beta)
     epsilon = beta * np.std(y)
     # print('Epsilon coefficient:', epsilon)
-
-    significant_selected_rs = get_significant(
-        sub_rules_list, np.mean(y), beta, gamma, sigma2
-    )
-
+    
+    significant_selected_rs = get_significant(sub_rules_list, np.mean(y),
+                                              beta, gamma, sigma2)
+    
     if significant_selected_rs.calc_coverage() < 1.0:
-        selected_rs = add_insignificant_rules(
-            sub_rules_list, significant_selected_rs, epsilon, sigma2, gamma
-        )
-
+        selected_rs = add_insignificant_rules(sub_rules_list, significant_selected_rs,
+                                              epsilon, sigma2, gamma)
+        
         if selected_rs.calc_coverage() < 1.0:
-            new_rs = extend_bounds(
-                selected_rs, X, y, np.mean(y), sigma2, beta, epsilon
-            )
+            new_rs = extend_bounds(selected_rs, X, y, np.mean(y),
+                                   sigma2, beta, epsilon)
         else:
             # print('No norule added')
             new_rs = copy.copy(selected_rs)
@@ -663,7 +352,7 @@
         # print('Significant rules form a covering')
         selected_rs = copy.copy(significant_selected_rs)
         new_rs = copy.copy(significant_selected_rs)
-
+    
     return significant_selected_rs, selected_rs, new_rs
 
 
@@ -675,7 +364,7 @@
             return x - u
         else:
             return 0
-
+    
     def calc_dist(rule, x):
         aa = rule.conditions.features_index
         bmin = rule.conditions.bmin
@@ -711,7 +400,7 @@
             sub_x = X[ids, i]
             x_max = max(sub_x)
             x_min = min(sub_x)
-
+        
             if x_min < old_bmin[j]:
                 if x_max <= old_bmax[j]:
                     bmin.append(old_bmin[j] - val_change[j])
@@ -729,9 +418,9 @@
 
     new_rule.conditions.bmin = bmin
     new_rule.conditions.bmax = bmax
-
+    
     new_rule.calc_stats(y=y, x=X, cov_min=0.0, cov_max=1.1)
-
+    
     left_term = beta * abs(ymean - new_rule.pred)
     right_term = math.sqrt(max(0, new_rule.var - sigma2))
     significant = left_term > right_term
@@ -740,12 +429,12 @@
     elif epsilon > right_term:
         new_rule.set_params(significant=False)
     else:
-        print("Add no-rule")
-
+        print('Add no-rule')
+        
     new_rs = copy.deepcopy(rs)
     new_rs.pop(id_rule)
     new_rs.append(new_rule)
-
+    
     return new_rs
 
 
@@ -755,9 +444,7 @@
     using an rule based partition
     """
     # Activation of all rules in the learning set
-    activation_matrix = np.array(
-        [rule.get_activation(x_train) for rule in ruleset]
-    )
+    activation_matrix = np.array([rule.get_activation(x_train) for rule in ruleset])
 
     if x_test is None:
         prediction_matrix = activation_matrix.T
@@ -772,28 +459,22 @@
 
     # Activation of the intersection of all NOT activated rules at each row
     no_activation_vector = np.dot(no_activation_matrix, activation_matrix)
-    no_activation_vector = np.array(no_activation_vector, dtype="int")
+    no_activation_vector = np.array(no_activation_vector,
+                                    dtype='int')
 
     dot_activation = np.dot(prediction_matrix, activation_matrix)
-    dot_activation = np.array(
-        [
-            np.equal(act, nb_rules)
-            for act, nb_rules in zip(dot_activation, nb_rules_active)
-        ],
-        dtype="int",
-    )
+    dot_activation = np.array([np.equal(act, nb_rules) for act, nb_rules in
+                               zip(dot_activation, nb_rules_active)], dtype='int')
 
     # Calculation of the binary vector for cells of the partition et each row
-    cells = (dot_activation - no_activation_vector) > 0
+    cells = ((dot_activation - no_activation_vector) > 0)
 
     # Calculation of the expectation of the complementary
     no_act = 1 - ruleset.calc_activation(x_train)
     no_pred = np.mean(np.extract(y_train, no_act))
 
     # Get empty significant cells
-    significant_list = np.array(
-        ruleset.get_rules_param("significant"), dtype=int
-    )
+    significant_list = np.array(ruleset.get_rules_param('significant'), dtype=int)
     significant_rules = np.where(significant_list == 1)[0]
     temp = prediction_matrix[:, significant_rules]
     nb_rules_active = temp.sum(axis=1)
@@ -812,8 +493,8 @@
     prediction_vector[empty_cells] = 0.0
 
     return prediction_vector, bad_cells, empty_cells
-
-
+    
+    
 def make_condition(rule):
     """
     Evaluate all suitable rules (i.e satisfying all criteria)
@@ -828,25 +509,25 @@
     conditions_str: {str type}
                      A new string for the condition of the rule
     """
-    conditions = rule.get_param("conditions").get_attr()
-    length = rule.get_param("length")
-
-    conditions_str = ""
+    conditions = rule.get_param('conditions').get_attr()
+    length = rule.get_param('length')
+    
+    conditions_str = ''
     for i in range(length):
         if i > 0:
-            conditions_str += " & "
-
+            conditions_str += ' & '
+        
         conditions_str += conditions[0][i]
         if conditions[2][i] == round(conditions[3][i], 2):
-            conditions_str += " = "
+            conditions_str += ' = '
             conditions_str += str(round(conditions[2][i], 2))
         else:
-            conditions_str += r" $\in$ ["
+            conditions_str += r' $\in$ ['
             conditions_str += str(round(conditions[2][i], 2))
-            conditions_str += ", "
+            conditions_str += ', '
             conditions_str += str(round(conditions[3][i], 2))
-            conditions_str += "]"
-
+            conditions_str += ']'
+    
     return conditions_str
 
 
@@ -858,27 +539,21 @@
                   DataFrame of selected RuleSet for presentation
     """
     df = rs.to_df()
-
-    df.rename(
-        columns={
-            "Cov": "Coverage",
-            "Pred": "Prediction",
-            "Var": "Variance",
-            "Crit": "Criterium",
-        },
-        inplace=True,
-    )
-
-    df["Conditions"] = [make_condition(rule) for rule in rs]
-    selected_df = df[
-        ["Conditions", "Coverage", "Prediction", "Variance", "Criterium"]
-    ].copy()
-
-    selected_df["Coverage"] = selected_df.Coverage.round(2)
-    selected_df["Prediction"] = selected_df.Prediction.round(2)
-    selected_df["Variance"] = selected_df.Variance.round(2)
-    selected_df["Criterium"] = selected_df.Criterium.round(2)
-
+    
+    df.rename(columns={"Cov": "Coverage", "Pred": "Prediction",
+                       'Var': 'Variance', 'Crit': 'Criterium'},
+              inplace=True)
+    
+    df['Conditions'] = [make_condition(rule) for rule in rs]
+    selected_df = df[['Conditions', 'Coverage',
+                      'Prediction', 'Variance',
+                      'Criterium']].copy()
+    
+    selected_df['Coverage'] = selected_df.Coverage.round(2)
+    selected_df['Prediction'] = selected_df.Prediction.round(2)
+    selected_df['Variance'] = selected_df.Variance.round(2)
+    selected_df['Criterium'] = selected_df.Criterium.round(2)
+    
     return selected_df
 
 
@@ -886,9 +561,9 @@
     for rg in rs:
         rg_condition = rg.conditions
 
-        var_name = rg_condition.get_param("features_name")
-        bmin = rg_condition.get_param("bmin")
-        bmax = rg_condition.get_param("bmax")
+        var_name = rg_condition.get_param('features_name')
+        bmin = rg_condition.get_param('bmin')
+        bmax = rg_condition.get_param('bmax')
 
         if bins is not None:
             i = 0
@@ -896,7 +571,7 @@
                 if bmin[i] > 0:
                     bmin[i] = bins[v][int(bmin[i] - 1)]
                 else:
-                    if v == "X0":
+                    if v == 'X0':
                         bmin[i] = xmin[0]
                     else:
                         bmin[i] = xmin[1]
@@ -904,16 +579,16 @@
                 if bmax[i] < len(bins[v]):
                     bmax[i] = bins[v][int(bmax[i])]
                 else:
-                    if v == "X1":
+                    if v == 'X1':
                         bmax[i] = xmax[0]
                     else:
                         bmax[i] = xmax[1]
                 i += 1
-
-
-def plot_rules(
-    selected_rs, ymax, ymin, xmax, xmin, var1, var2, cm=plt.cm.RdBu, cp=None
-):
+                
+                
+def plot_rules(selected_rs, ymax, ymin,
+               xmax, xmin, var1, var2,
+               cm=plt.cm.RdBu, cp=None):
     """
     Plot the rectangle activation zone of rules in a 2D plot
     the color is corresponding to the intensity of the prediction
@@ -946,86 +621,74 @@
     -------
     Draw the graphic
     """
-
+    
     nb_color = cm.N
-    selected_rs.sort_by(crit="cov", maximized=True)
+    selected_rs.sort_by(crit='cov', maximized=True)
     if cp is not None:
         sub_ruleset = selected_rs.extract_cp(cp)
     else:
         sub_ruleset = selected_rs
-
+    
     plt.plot()
-
+    
     for rg in sub_ruleset:
         rg_condition = rg.conditions
-
-        var = rg_condition.get_param("features_index")
-        bmin = rg_condition.get_param("bmin")
-        bmax = rg_condition.get_param("bmax")
-
-        cp_rg = rg.get_param("length")
-
-        if rg.get_param("pred") > 0:
-            hatch = "/"
-            alpha = rg.get_param("pred") / ymax
+        
+        var = rg_condition.get_param('features_index')
+        bmin = rg_condition.get_param('bmin')
+        bmax = rg_condition.get_param('bmax')
+        
+        cp_rg = rg.get_param('length')
+        
+        if rg.get_param('pred') > 0:
+            hatch = '/'
+            alpha = (rg.get_param('pred') / ymax)
             idx = int(nb_color / 2 + alpha * nb_color / 2) + 1
-            facecolor = mpl.colors.rgb2hex(cm(idx))
+            facecolor = matplotlib.colors.rgb2hex(cm(idx))
         else:
-            hatch = "\\"
-            alpha = rg.get_param("pred") / ymin
+            hatch = '\\'
+            alpha = (rg.get_param('pred') / ymin)
             idx = int(nb_color / 2 - alpha * nb_color / 2) + 1
-            facecolor = mpl.colors.rgb2hex(cm(idx))
-
+            facecolor = matplotlib.colors.rgb2hex(cm(idx))
+        
         if cp_rg == 1:
             if var[0] == var1:
-                p = patches.Rectangle(
-                    (bmin[0], xmin[1]),  # origin
-                    abs(bmax[0] - bmin[0]),  # width
-                    xmax[1] - xmin[1],  # height
-                    hatch=hatch,
-                    facecolor=facecolor,
-                    alpha=alpha,
-                )
+                p = patches.Rectangle((bmin[0], xmin[1]),  # origin
+                                      abs(bmax[0] - bmin[0]),  # width
+                                      xmax[1] - xmin[1],  # height
+                                      hatch=hatch, facecolor=facecolor,
+                                      alpha=alpha)
                 plt.gca().add_patch(p)
-
+            
             elif var[0] == var2:
-                p = patches.Rectangle(
-                    (xmin[0], bmin[0]),
-                    xmax[0] - xmin[0],
-                    abs(bmax[0] - bmin[0]),
-                    hatch=hatch,
-                    facecolor=facecolor,
-                    alpha=alpha,
-                )
+                p = patches.Rectangle((xmin[0], bmin[0]),
+                                      xmax[0] - xmin[0],
+                                      abs(bmax[0] - bmin[0]),
+                                      hatch=hatch, facecolor=facecolor,
+                                      alpha=alpha)
                 plt.gca().add_patch(p)
-
+        
         elif cp_rg == 2:
             if var[0] == var1 and var[1] == var2:
-                p = patches.Rectangle(
-                    (bmin[0], bmin[1]),
-                    abs(bmax[0] - bmin[0]),
-                    abs(bmax[1] - bmin[1]),
-                    hatch=hatch,
-                    facecolor=facecolor,
-                    alpha=alpha,
-                )
+                p = patches.Rectangle((bmin[0], bmin[1]),
+                                      abs(bmax[0] - bmin[0]),
+                                      abs(bmax[1] - bmin[1]),
+                                      hatch=hatch, facecolor=facecolor,
+                                      alpha=alpha)
                 plt.gca().add_patch(p)
-
+            
             elif var[1] == var1 and var[0] == var2:
-                p = patches.Rectangle(
-                    (bmin[1], bmin[0]),
-                    abs(bmax[1] - bmin[1]),
-                    abs(bmax[0] - bmin[0]),
-                    hatch=hatch,
-                    facecolor=facecolor,
-                    alpha=alpha,
-                )
+                p = patches.Rectangle((bmin[1], bmin[0]),
+                                      abs(bmax[1] - bmin[1]),
+                                      abs(bmax[0] - bmin[0]),
+                                      hatch=hatch, facecolor=facecolor,
+                                      alpha=alpha)
                 plt.gca().add_patch(p)
-
+    
     if cp is None:
-        plt.gca().set_title("Rules covering", fontsize=25)
-    else:
-        plt.gca().set_title("Rules cp%s covering" % str(cp), fontsize=25)
-
+        plt.gca().set_title('Rules covering', fontsize=25)
+    else:
+        plt.gca().set_title('Rules cp%s covering' % str(cp), fontsize=25)
+    
     # plt.colorbar()
     plt.gca().axis([xmin[0], xmax[0], xmin[1], xmax[1]])